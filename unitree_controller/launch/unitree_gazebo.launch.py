from launch import LaunchDescription
from launch.actions import DeclareLaunchArgument, RegisterEventHandler, IncludeLaunchDescription, ExecuteProcess
from launch.conditions import IfCondition
from launch.event_handlers import OnProcessExit
from launch.substitutions import Command, FindExecutable, LaunchConfiguration, PathJoinSubstitution
from launch.launch_description_sources import PythonLaunchDescriptionSource

from ament_index_python.packages import get_package_share_directory
import os

from launch_ros.actions import Node
from launch_ros.substitutions import FindPackageShare
from launch_ros.descriptions import ParameterValue

def generate_launch_description():
    #################################### CONFIG ##################################

    # Declare arguments
    declared_arguments = []
    declared_arguments.append(
        DeclareLaunchArgument(
            "controllers_config_package",
            description='Package with the controller\'s configuration in "config" folder. \
        Usually the argument is not set, it enables use of a custom setup.',
        )
    )
    declared_arguments.append(
        DeclareLaunchArgument(
            "controllers_config_file",
            description="Relative path from the config package to the YAML file with the controllers configuration .",
        )
    )
    declared_arguments.append(
        DeclareLaunchArgument(
            "description_package",
            description="Description package with robot URDF/xacro files. Usually the argument \
        is not set, it enables use of a custom description.",
        )
    )
    declared_arguments.append(
        DeclareLaunchArgument(
            "description_file",
            description="Relative path from the description package to the URDF/XACRO description file with the robot.",
        )
    )
    declared_arguments.append(
        DeclareLaunchArgument(
            "robot_controller",
            default_value="unitree_controller",
            description="Robot controller to start.",
        )
    )
    declared_arguments.append(
        DeclareLaunchArgument(
            "start_rviz",
            default_value="true",
            description="Start RViz2 automatically with this launch file.",
        )
    )
    declared_arguments.append(
        DeclareLaunchArgument(
            "rviz_config_package",
            description="Package with the Rviz2\'s configuration folder. \
        Usually the argument is not set, it enables use of a custom setup.",
        )
    )
    declared_arguments.append(
        DeclareLaunchArgument(
            "rviz_config_file",
            description="Relative PATH from the rviz config package to the config file of the Rviz2\'"
        )
    )

    # Initialize Arguments
    controllers_config_package = LaunchConfiguration("controllers_config_package")
    controllers_config_file = LaunchConfiguration("controllers_config_file")
    description_package = LaunchConfiguration("description_package")
    description_file = LaunchConfiguration("description_file")
    robot_controller = LaunchConfiguration("robot_controller")
    start_rviz = LaunchConfiguration("start_rviz")
    rviz_config_package = LaunchConfiguration("rviz_config_package")
    rviz_config_file = LaunchConfiguration("rviz_config_file")

    # Get URDF via xacro
    robot_description_content = Command(
        [
            PathJoinSubstitution([FindExecutable(name="xacro")]),
            " ",
            PathJoinSubstitution(
                [FindPackageShare(description_package), description_file]
            ),
            " ",
            "use_gazebo:=",
            'true',
            " ",
            "DEBUG:=",
            'true',
            " ",
        ]
    )
    robot_description = {"robot_description": ParameterValue(robot_description_content, value_type=str)}

    robot_controllers = PathJoinSubstitution(
        [FindPackageShare(controllers_config_package), controllers_config_file]
    )
    rviz_config_file = PathJoinSubstitution(
        [FindPackageShare(rviz_config_package), rviz_config_file]
    )

    #################################### DEFINE NODE ##################################


    gazebo = IncludeLaunchDescription(
        PythonLaunchDescriptionSource([os.path.join(
            get_package_share_directory('gazebo_ros'), 'launch'), 
            '/gazebo.launch.py']), 
        launch_arguments = {"verbose": "true", 'pause': 'false'}.items(),
    )
    spawn_entity = Node(
        package='gazebo_ros', 
        executable='spawn_entity.py', 
<<<<<<< HEAD
        arguments=['-topic', 'robot_description', '-entity', 'a1_aida', 
=======
        arguments=['-topic', 'robot_description', '-entity', 'a1_phuc', 
>>>>>>> 031011bb
                   '-x', '0', '-y', '0', '-z', '0.5'],
                #    '-x', '0', '-y', '0', '-z', '0.5', '-unpause'],
        output='screen',
    )

    control_node = Node(
        package="controller_manager",
        executable="ros2_control_node",
        parameters=[robot_description, robot_controllers],
        output="both",
    )
    robot_state_pub_node = Node(
        package="robot_state_publisher",
        executable="robot_state_publisher",
        output="both",
        parameters=[robot_description],
    )
    rviz_node = Node(
        package="rviz2",
        executable="rviz2",
        name="rviz2",
        output="log",
        arguments=["-d", rviz_config_file],
        condition=IfCondition(start_rviz),
    )

    # it is working this way, can we use this to load the controller
    #  load the state broadcaster, the name is controller but it was broadcaster only
    load_joint_state_broadcaster_aida = ExecuteProcess(
        cmd=['ros2', 'control', 'load_controller', '--set-state', 'active',
             'joint_state_broadcaster_aida'],
        output='screen'
    )

    # load the controller for joint
    load_unitree_controller_aida = ExecuteProcess(
        cmd=['ros2', 'control', 'load_controller', '--set-state', 'active',
             'unitree_controller_aida'],
        output='screen'
    )

    #################################### HANDLE TIMING WHILE SPAWNING ##################################

    # Delay rviz start after `joint_state_broadcaster`
    delay_rviz_after_joint_state_broadcaster_spawner = RegisterEventHandler(
        event_handler=OnProcessExit(
            target_action=load_joint_state_broadcaster_aida,
            on_exit=[rviz_node],
        )
    )

    delay_joint_state_broadcaster_spawner_after_spawn_entity = RegisterEventHandler(
        event_handler=OnProcessExit(
            target_action=spawn_entity,
            on_exit=[load_joint_state_broadcaster_aida],
        )
    )

    # Delay start of robot_controller after `joint_state_broadcaster`
    delay_joint_state_broadcaster_spawner_after_joint_state_broadcaster_spawner = RegisterEventHandler(
        event_handler=OnProcessExit(
            target_action=load_joint_state_broadcaster_aida,
            on_exit=[load_unitree_controller_aida],
        )
    )

    #################################### COMBINE AND EXECUTE ##################################

    nodes = [
        gazebo,
        spawn_entity,
        control_node,
        robot_state_pub_node,
        delay_joint_state_broadcaster_spawner_after_spawn_entity,
        delay_joint_state_broadcaster_spawner_after_joint_state_broadcaster_spawner,
        # delay_rviz_after_joint_state_broadcaster_spawner,
    ]

    return LaunchDescription(declared_arguments + nodes)<|MERGE_RESOLUTION|>--- conflicted
+++ resolved
@@ -119,11 +119,7 @@
     spawn_entity = Node(
         package='gazebo_ros', 
         executable='spawn_entity.py', 
-<<<<<<< HEAD
         arguments=['-topic', 'robot_description', '-entity', 'a1_aida', 
-=======
-        arguments=['-topic', 'robot_description', '-entity', 'a1_phuc', 
->>>>>>> 031011bb
                    '-x', '0', '-y', '0', '-z', '0.5'],
                 #    '-x', '0', '-y', '0', '-z', '0.5', '-unpause'],
         output='screen',
